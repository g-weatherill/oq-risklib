--- conflicted
+++ resolved
@@ -293,11 +293,7 @@
             logictree.Realization(
                 value=(oqparam.gsim,), weight=1, lt_path=('',),
                 ordinal=0, lt_uid=('*',))]
-<<<<<<< HEAD
-    return riskinput.FakeRlzsAssoc(rlzs)
-=======
     return logictree.RlzsAssoc(rlzs)
->>>>>>> 6c8258ae
 
 
 def get_correl_model(oqparam):
